# -*- coding: utf-8 -*-
from __future__ import absolute_import
import json

from .helper import DashboardTestCase, JList, JObj
from .test_orchestrator import test_data


class HostControllerTest(DashboardTestCase):

    AUTH_ROLES = ['read-only']

    URL_HOST = '/api/host'

    @classmethod
    def setUpClass(cls):
        super(HostControllerTest, cls).setUpClass()
        cls._load_module("test_orchestrator")

        cmd = ['orchestrator', 'set', 'backend', 'test_orchestrator']
        cls.mgr_cluster.mon_manager.raw_cluster_cmd(*cmd)

        cmd = ['test_orchestrator', 'load_data', '-i', '-']
        cls.mgr_cluster.mon_manager.raw_cluster_cmd_result(*cmd, stdin=json.dumps(test_data))

    @classmethod
    def tearDownClass(cls):
        cmd = ['test_orchestrator', 'load_data', '-i', '-']
        cls.mgr_cluster.mon_manager.raw_cluster_cmd_result(*cmd, stdin='{}')

    @DashboardTestCase.RunAs('test', 'test', ['block-manager'])
    def test_access_permissions(self):
        self._get(self.URL_HOST)
        self.assertStatus(403)

    def test_host_list(self):
        data = self._get(self.URL_HOST)
        self.assertStatus(200)

        orch_hostnames = {inventory_node['name'] for inventory_node in test_data['inventory']}

        for server in data:
            self.assertIn('services', server)
            self.assertIn('hostname', server)
            self.assertIn('ceph_version', server)
            self.assertIsNotNone(server['hostname'])
            self.assertIsNotNone(server['ceph_version'])
            for service in server['services']:
                self.assertIn('type', service)
                self.assertIn('id', service)
                self.assertIsNotNone(service['type'])
                self.assertIsNotNone(service['id'])

            self.assertIn('sources', server)
            in_ceph, in_orchestrator = server['sources']['ceph'], server['sources']['orchestrator']
            if in_ceph:
                self.assertGreaterEqual(len(server['services']), 1)
                if not in_orchestrator:
                    self.assertNotIn(server['hostname'], orch_hostnames)
            if in_orchestrator:
                self.assertEqual(len(server['services']), 0)
                self.assertIn(server['hostname'], orch_hostnames)

    def test_host_list_with_sources(self):
        data = self._get('{}?sources=orchestrator'.format(self.URL_HOST))
        self.assertStatus(200)
        test_hostnames = {inventory_node['name'] for inventory_node in test_data['inventory']}
        resp_hostnames = {host['hostname'] for host in data}
        self.assertEqual(test_hostnames, resp_hostnames)

        data = self._get('{}?sources=ceph'.format(self.URL_HOST))
        self.assertStatus(200)
        test_hostnames = {inventory_node['name'] for inventory_node in test_data['inventory']}
        resp_hostnames = {host['hostname'] for host in data}
        self.assertEqual(len(test_hostnames.intersection(resp_hostnames)), 0)

    def test_host_devices(self):
        hosts = self._get('{}'.format(self.URL_HOST))
        hosts = [host['hostname'] for host in hosts if host['hostname'] != '']
        assert hosts[0]
        data = self._get('{}/devices'.format('{}/{}'.format(self.URL_HOST, hosts[0])))
        self.assertStatus(200)
        self.assertSchema(data, JList(JObj({
            'daemons': JList(str),
            'devid': str,
<<<<<<< HEAD
            'location': JList(JObj({
                'host': str,
                'dev': str,
                'path': str
            }))
        })))
=======
            'location': JList(JObj({'host': str, 'dev': str}))
        })))


class HostControllerNoOrchestratorTest(DashboardTestCase):
    def test_host_create(self):
        self._post('/api/host?hostname=foo')
        self.assertStatus(503)
        self.assertError(code='orchestrator_status_unavailable',
                         component='orchestrator')

    def test_host_delete(self):
        self._delete('/api/host/bar')
        self.assertStatus(503)
        self.assertError(code='orchestrator_status_unavailable',
                         component='orchestrator')
>>>>>>> b7a40007
<|MERGE_RESOLUTION|>--- conflicted
+++ resolved
@@ -83,15 +83,11 @@
         self.assertSchema(data, JList(JObj({
             'daemons': JList(str),
             'devid': str,
-<<<<<<< HEAD
             'location': JList(JObj({
                 'host': str,
                 'dev': str,
                 'path': str
             }))
-        })))
-=======
-            'location': JList(JObj({'host': str, 'dev': str}))
         })))
 
 
@@ -106,5 +102,4 @@
         self._delete('/api/host/bar')
         self.assertStatus(503)
         self.assertError(code='orchestrator_status_unavailable',
-                         component='orchestrator')
->>>>>>> b7a40007
+                         component='orchestrator')