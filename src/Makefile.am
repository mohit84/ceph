--- conflicted
+++ resolved
@@ -49,13 +49,12 @@
 	ceph cconf \
 	mkmonfs monmaptool osdmaptool crushtool \
 	streamtest dupstore dumpjournal testmsgr \
-<<<<<<< HEAD
-	testrados testradospp \
-	rados radosacl s3gw s3admin s3aclparser
-=======
 	testceph testrados testradospp \
 	rados radosacl
->>>>>>> bdfc8521
+
+if WITH_S3GW
+bin_PROGRAMS += s3gw s3admin s3aclparser
+endif
 
 sbin_PROGRAMS = \
 	mount.ceph
@@ -133,6 +132,7 @@
 librados_la_LDFLAGS = -version-info 1:0:0 -export-symbols-regex 'rados_.*'
 lib_LTLIBRARIES += librados.la
 
+if WITH_S3GW
 libcephs3_la_SOURCES = \
 	s3/s3fs.cc \
 	s3/s3rados.cc \
@@ -141,6 +141,7 @@
 	s3/s3access.cc
 libcephs3_la_CFLAGS = ${AM_CFLAGS}
 lib_LTLIBRARIES += libcephs3.la
+endif
 
 rados_SOURCES = rados.cc
 rados_LDADD = librados.la libcrush.la
@@ -152,21 +153,15 @@
 radosacl_SOURCES = radosacl.cc
 radosacl_LDADD = librados.la libcrush.la
 
-<<<<<<< HEAD
+if WITH_S3GW
 s3gw_SOURCES = s3/s3gw.cc
 s3gw_LDADD = libcephs3.la librados.la libcrush.la -lfcgi -lcrypto -lexpat
 s3admin_SOURCES = s3/s3admin.cc
 s3admin_LDADD = libcephs3.la librados.la libcrush.la -lfcgi -lcrypto -lexpat
 s3aclparser_SOURCES = s3/s3aclparser.cc
 s3aclparser_LDADD = libcephs3.la librados.la libcrush.la -lfcgi -lcrypto -lexpat
-=======
-if WITH_S3GW
-s3gw_SOURCES = s3/s3gw.cc s3/s3fs.cc
-s3gw_LDADD = librados.la libcrush.la -lfcgi
-bin_PROGRAMS += s3gw
 endif
 
->>>>>>> bdfc8521
 ## object classes
 
 # libtestclass.so: testclass.cc
