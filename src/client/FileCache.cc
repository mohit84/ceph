--- conflicted
+++ resolved
@@ -194,11 +194,7 @@
     int rvalue = 0;
     C_Cond *onfinish = new C_Cond(&cond, &done, &rvalue);
     
-<<<<<<< HEAD
-    r = oc->file_read(ino, &layout, offset, size, &blist, onfinish);
-=======
-    r = oc->file_read(inode, offset, size, &blist, 0, onfinish);
->>>>>>> 18ac05df
+    r = oc->file_read(ino, &layout, offset, size, &blist, 0, onfinish);
     
     if (r == 0) {
       // block
@@ -210,11 +206,7 @@
       delete onfinish;
     }
   } else {
-<<<<<<< HEAD
-    r = oc->file_atomic_sync_read(ino, &layout, offset, size, &blist, client_lock);
-=======
-    r = oc->file_atomic_sync_read(inode, offset, size, &blist, 0, client_lock);
->>>>>>> 18ac05df
+    r = oc->file_atomic_sync_read(ino, &layout, offset, size, &blist, 0, client_lock);
   }
 
   // dec reading counter
@@ -246,17 +238,10 @@
       oc->wait_for_write(size, client_lock);
       
       // async, caching, non-blocking.
-<<<<<<< HEAD
-      oc->file_write(ino, &layout, offset, size, blist);
+      oc->file_write(ino, &layout, offset, size, blist, 0);
     } else {
       // atomic, synchronous, blocking.
-      oc->file_atomic_sync_write(ino, &layout, offset, size, blist, client_lock);
-=======
-      oc->file_write(inode, offset, size, blist, 0);
-    } else {
-      // atomic, synchronous, blocking.
-      oc->file_atomic_sync_write(inode, offset, size, blist, 0, client_lock);
->>>>>>> 18ac05df
+      oc->file_atomic_sync_write(ino, &layout, offset, size, blist, 0, client_lock);
     }    
   }
     
